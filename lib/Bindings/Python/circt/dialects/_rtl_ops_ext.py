--- conflicted
+++ resolved
@@ -5,7 +5,6 @@
 from mlir.ir import *
 
 
-<<<<<<< HEAD
 class InstanceBuilder:
   """Helper class to incrementally construct an instance of a module."""
 
@@ -110,8 +109,6 @@
     raise AttributeError(f"unknown input port name {name}")
 
 
-=======
->>>>>>> 377c1042
 class RTLModuleOp:
   """Specialization for the RTL module op class."""
 
