--- conflicted
+++ resolved
@@ -722,12 +722,7 @@
 
   bool needPortNamesAttr = false;
   printFunctionSignature2(p, op, argTypes, /*isVariadic*/ false, resultTypes,
-<<<<<<< HEAD
                           needportNamesAttr, op.getPortDirections().getValue());
-=======
-                          needPortNamesAttr,
-                          getModulePortDirections(op).getValue());
->>>>>>> 9146f17b
   SmallVector<StringRef, 3> omittedAttrs({direction::attrKey});
   if (!needPortNamesAttr)
     omittedAttrs.push_back("portNames");
@@ -865,13 +860,8 @@
 }
 
 static LogicalResult verifyModuleSignature(Operation *op) {
-<<<<<<< HEAD
   auto mod = cast<FModuleLike>(op);
   for (auto argType : mod.moduleType().getInputs()) {
-=======
-  const auto &inputs = getModuleType(op).getInputs();
-  for (auto argType : inputs) {
->>>>>>> 9146f17b
     if (!argType.isa<FIRRTLType>())
       return op->emitOpError("all module ports must be firrtl types");
   }
