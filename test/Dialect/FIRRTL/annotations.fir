; RUN: circt-translate -import-firrtl -split-input-file %s | FileCheck %s

; An Annotation without a target is promoted to a CircuitTarget Annotation. This
; represents a Scala FIRRTL Compiler `firrtl.annotations.NoTargetAnnotation`.
circuit Foo: %[[{"a":"a"}]]
  module Foo:
    skip

    ; CHECK-LABEL: module {
    ; CHECK: firrtl.circuit "Foo" attributes {annotations = [{a = "a"}]}

; // -----

; A legacy `firrtl.annotations.CircuitName` annotation becomes a CircuitTarget
; Annotation.
circuit Foo: %[[{"a":"a","target":"Foo"}]]
  module Foo:
    skip

    ; CHECK-LABEL: module {
    ; CHECK: firrtl.circuit "Foo" attributes {annotations = [{a = "a"}]}

; // -----

; A CircuitTarget Annotation is attached to the circuit.
circuit Foo: %[[{"a":"a","target":"~Foo"}]]
  module Foo:
    skip

    ; CHECK-LABEL: module {
    ; CHECK: firrtl.circuit "Foo" attributes {annotations = [{a = "a"}]}

; // -----

; A legacy `firrtl.annotations.ModuleName` annotation becomes a ModuleTarget
; Annotation
circuit Foo: %[[{"a":"a","target":"Foo.Foo"}]]
  module Foo:
    skip

    ; CHECK-LABEL: module {
    ; CHECK: firrtl.module @Foo() attributes {annotations = [{a = "a"}]}

; // -----

; A ModuleTarget Annotation is attached to the correct module.
circuit Foo: %[[{"a":"a","target":"~Foo|Foo"}]]
  module Foo:
    skip

    ; CHECK-LABEL: module {
    ; CHECK: firrtl.module @Foo() attributes {annotations = [{a = "a"}]}

; // -----

; A ModuleTarget Annotation can be attached to an ExtModule.
circuit Foo: %[[{"a":"a","target":"~Foo|Bar"}]]
  extmodule Bar:
    input a: UInt<1>
  module Foo:
    input a: UInt<1>
    inst bar of Bar
    bar.a <= a

    ; CHECK-LABEL: module {
    ; CHECK: firrtl.extmodule @Bar
    ; CHECK-SAME: attributes {annotations = [{a = "a"}]}

; // -----

; A ReferenceTarget, ComponentName, or InstanceTarget pointing at an Instance
; should work.
circuit Foo: %[[
{"a":"a","target":"~Foo|Foo>bar"},
{"b":"b","target":"Foo.Foo.bar"},
{"c":"c","target":"~Foo|Foo/bar:Bar"}
]]
  module Bar:
    skip
  module Foo:
    inst bar of Bar

    ; CHECK-LABEL: module {
    ; CHECK: firrtl.instance @Bar
    ; CHECK-SAME: annotations = [{a = "a"}, {b = "b"}, {c = "c"}]

; // -----

; Test result annotations of InstanceOp.
circuit Foo: %[[{"one":null,"target":"~Foo|Foo>bar.a"},
                {"two":null,"target":"~Foo|Foo>bar.b.baz"},
                {"three":null,"target":"~Foo|Foo/bar:Bar>b.qux"},
                {"four":null,"target":"Foo.Foo.bar.c"}]]
  module Bar:
    input a: UInt<1>
    output b: {baz: UInt<1>, qux: UInt<1>}
    output c: UInt<1>
  module Foo:
    inst bar of Bar

    ; CHECK-LABEL: module {
    ; CHECK: %bar_a, %bar_b, %bar_c = firrtl.instance @Bar
    ; CHECK-SAME: [{one}],
    ; CHECK-SAME: [#firrtl.subAnno<fieldID = 1, {two}>,
    ; CHECK-SAME:  #firrtl.subAnno<fieldID = 2, {three}>],
    ; CHECK-SAME: [{four}]

; // -----

; A ReferenceTarget/ComponentName pointing at a CMem should work.
circuit Foo: %[[{"a":"a","target":"~Foo|Foo>bar"},{"b":"b","target":"Foo.Foo.bar"}]]
  module Foo:
    cmem bar: UInt<1>[8]

    ; CHECK-LABEL: module {
    ; CHECK: firrtl.cmem
    ; CHECK-SAME: annotations = [{a = "a"}, {b = "b"}]

; // -----

; A ReferenceTarget/ComponentName pointing at a memory should work.
circuit Foo: %[[{"a":"a","target":"~Foo|Foo>bar"},{"b":"b","target":"Foo.Foo.bar"}]]
  module Foo:
    mem bar:
      data-type => UInt<8>
      depth => 16
      reader => r
      writer => w
      read-latency => 0
      write-latency => 1
      read-under-write => undefined

    ; CHECK-LABEL: module {
    ; CHECK: firrtl.mem
    ; CHECK-SAME: annotations = [{a = "a"}, {b = "b"}]

; // -----

; Test result annotations of MemOp.
circuit Foo: %[[{"a":null,"target":"~Foo|Foo>bar.r"},
                {"b":null,"target":"~Foo|Foo>bar.r.data.baz"},
                {"c":null,"target":"~Foo|Foo>bar.w.en"},
                {"d":null,"target":"~Foo|Foo>bar.w.data.qux"}]]
  module Foo:
    mem bar:
      data-type => {baz: UInt<8>, qux: UInt<8>}
      depth => 16
      reader => r
      writer => w
      read-latency => 0
      write-latency => 1
      read-under-write => undefined

    ; CHECK-LABEL: module {
    ; CHECK: firrtl.mem
    ; CHECK-SAME: portAnnotations = [
    ; CHECK-SAME: [{a}, #firrtl.subAnno<fieldID = 5, {b}>],
    ; CHECK-SAME: [#firrtl.subAnno<fieldID = 2, {c}>, #firrtl.subAnno<fieldID = 6, {d}>]

; // -----

; A ReferenceTarget/ComponentName pointing at a node should work.  This
; shouldn't crash if the node is in a nested block.
circuit Foo: %[[{"a":"a","target":"~Foo|Foo>bar"},{"b":"b","target":"Foo.Foo.baz"}]]
  module Foo:
    input cond: UInt<1>[2]
    node bar = UInt<1>(0)
    when cond[0]:
      when cond[1]:
        node baz = UInt<1>(0)

    ; CHECK-LABEL: module {
    ; CHECK: %bar = firrtl.node
    ; CHECK-SAME: annotations = [{a = "a"}
    ; CHECK: %baz = firrtl.node
    ; CHECK-SAME: annotations = [{b = "b"}]

; // -----

; A ReferenceTarget/ComponentName pointing at a wire should work.
circuit Foo: %[[{"a":"a","target":"~Foo|Foo>bar"},{"b":"b","target":"Foo.Foo.bar"}]]
  module Foo:
    wire bar: UInt<1>

    ; CHECK-LABEL: module {
    ; CHECK: %bar = firrtl.wire
    ; CHECK-SAME: annotations = [{a = "a"}, {b = "b"}]

; // -----

; A ReferenceTarget/ComponentName pointing at a register should work.
circuit Foo: %[[{"a":"a","target":"~Foo|Foo>bar"},{"b":"b","target":"Foo.Foo.baz"}]]
  module Foo:
    input clock: Clock
    input reset: UInt<1>
    reg bar: UInt<1>, clock
    reg baz: UInt<1>, clock with : (reset => (reset, UInt<1>(0)))

    ; CHECK-LABEL: module {
    ; CHECK: %bar = firrtl.reg
    ; CHECK-SAME: annotations = [{a = "a"}]
    ; CHECK: %baz = firrtl.regreset
    ; CHECK-SAME: annotations = [{b = "b"}]

; // -----

; A ReferenceTarget/ComponentName pointing at an SMem should work.
circuit Foo: %[[{"a":"a","target":"~Foo|Foo>bar"},{"b":"b","target":"Foo.Foo.bar"}]]
  module Foo:
    smem bar: UInt<1>[8]

    ; CHECK-LABEL: module {
    ; CHECK: firrtl.smem
    ; CHECK-SAME: annotations = [{a = "a"}, {b = "b"}]

; // -----

; A ReferenceTarget/ComponentName pointing at a module/extmodule port should work.
circuit Foo: %[[{"a":"a","target":"~Foo|Bar>bar"},{"b":"b","target":"Foo.Foo.foo"}]]
  extmodule Bar:
    input bar: UInt<1>
  module Foo:
    input foo: UInt<1>
    inst bar of Bar
    bar.bar <= foo

    ; CHECK-LABEL: module {
    ; CHECK: firrtl.extmodule @Bar
    ; CHECK-SAME: [[_:.+]] {firrtl.annotations = [{a = "a"}]}
    ; CHECK: firrtl.module @Foo
    ; CHECK-SAME: %foo: [[_:.+]] {firrtl.annotations = [{b = "b"}]}

; // -----

; All types of JSON values should work
circuit Foo: %[[
  {
    "string": "a",
     "integer": 42,
    "float": 3.14,
    "boolean": true,
    "null": null,
    "object": {
      "foo": "bar"
    },
    "array": [1, 2, 3]
  }
]]
  module Foo:
    skip

    ; CHECK-LABEL: module {
    ; CHECK: firrtl.circuit "Foo" attributes {annotations =
    ; CHECK-SAME: array = [1, 2, 3]
    ; CHECK-SAME: boolean = true
    ; CHECK-SAME: float = 3.140
    ; CHECK-SAME: integer = 42
    ; CHECK-SAME: object = {foo = "bar"}
    ; CHECK-SAME: string = "a"

; // -----

; JSON escapes should work.
circuit Foo: %[[{"\"":"}]]"}]]
  module Foo:
    skip

    ; CHECK-LABEL: module {
    ; CHECK: firrtl.circuit "Foo" attributes {annotations =

; // -----
; JSON with a JSON-quoted string should be expanded.
circuit Foo: %[[{"a":"{\"b\":null}"}]]
  module Foo:
    skip

    ; CHECK-LABEL: module {
    ; CHECK: firrtl.circuit "Foo" attributes {annotations = [{a = {b}}]}

; // -----

; Subfield/Subindex annotations should be parsed correctly on wires
circuit Foo: %[[{"one":null,"target":"~Foo|Foo>bar[0]"},{"two":null,"target":"~Foo|Foo>bar[1].baz"} ]]
  module Foo:
    wire bar: {baz: UInt<1>, qux: UInt<1>}[2]

    ; CHECK-LABEL: module {
    ; CHECK: %bar = firrtl.wire  {annotations =
    ; CHECK-SAME: #firrtl.subAnno<fieldID = 1, {one}>
    ; CHECK-SAME: #firrtl.subAnno<fieldID = 5, {two}>


; // -----

; Subfield/Subindex annotations should be parsed correctly on registers
circuit Foo: %[[{"one":null,"target":"~Foo|Foo>bar[0]"},{"two":null,"target":"~Foo|Foo>bar[1].baz"} ]]
  module Foo:
    input clock: Clock
    reg bar: {baz: UInt<1>, qux: UInt<1>}[2], clock

    ; CHECK-LABEL: module {
<<<<<<< HEAD
    ; CHECK: %bar = firrtl.reg %clock  {annotations = [#firrtl.subAnno<fieldID = [1, 3], {one}>, #firrtl.subAnno<fieldID = [5, 5], {two}>]} : !firrtl.vector<bundle<baz: uint<1>, qux: uint<1>>, 2>
=======
    ; CHECK: %bar = firrtl.reg %clock  {annotations =
    ; CHECK-SAME: #firrtl.subAnno<fieldID = 1, {one}>
    ; CHECK-SAME: #firrtl.subAnno<fieldID = 5, {two}>
>>>>>>> ff3183aa

; // -----

; Annotations should apply even when the target's name is dropped.
circuit Foo: %[[{"target": "~Foo|Foo>_T_0", "a": "a"},
                {"target": "~Foo|Foo>_T_1", "a": "a"},
                {"target": "~Foo|Foo>_T_2", "a": "a"},
                {"target": "~Foo|Foo>_T_3", "a": "a"},
                {"target": "~Foo|Foo>_T_4", "a": "a"},
                {"target": "~Foo|Foo>_T_5", "a": "a"},
                {"target": "~Foo|Foo>_T_6", "a": "a"},
                {"target": "~Foo|Foo>_T_7", "a": "a"},
                {"target": "~Foo|Foo>_T_8", "a": "a"}]]
  module Bar:
    skip
  module Foo:
    input reset : UInt<1>
    input clock : Clock

    ; CHECK: %0 = firrtl.wire  {annotations = [{a = "a"}]}
    wire _T_0 : UInt<1>
    ; CHECK: %1 = firrtl.node
    node _T_1 = _T_0
    ; CHECK: %2 = firrtl.reg %clock  {annotations = [{a = "a"}]}
    reg _T_2 : UInt<1>, clock
    ; CHECK: %3 = firrtl.regreset {{.+}}  {annotations = [{a = "a"}]}
    reg _T_3 : UInt<4>, clock with :
      reset => (reset, UInt<4>("h0"))
    ; CHECK: %4 = firrtl.smem Undefined {annotations = [{a = "a"}]
    smem _T_4 : UInt<1>[9] [256]
    ; CHECK: %5 = firrtl.cmem  {annotations = [{a = "a"}], name = ""}
    cmem _T_5 : UInt<1>[9] [256]
    ; CHECK: %6 = firrtl.memoryport {{.+}} {annotations = [{a = "a"}]
    infer mport _T_6 = _T_5[reset], clock
    ; CHECK: firrtl.instance @Bar  {annotations = [{a = "a"}], name = ""}
    inst _T_7 of Bar
    ; CHECK: firrtl.mem Undefined  {annotations = [{a = "a"}]
    mem _T_8 :
        data-type => UInt<4>
        depth => 8
        writer => w
        read-latency => 0
        write-latency => 1
        read-under-write => undefined

; // -----

; DontTouch annotation preserves temporary names
circuit Foo: %[[{"target": "~Foo|Foo>_T_0", "class": "firrtl.transforms.DontTouchAnnotation"},
                {"target": "~Foo|Foo>_T_1", "class": "firrtl.transforms.DontTouchAnnotation"},
                {"target": "~Foo|Foo>_T_2", "class": "firrtl.transforms.DontTouchAnnotation"},
                {"target": "~Foo|Foo>_T_3", "class": "firrtl.transforms.DontTouchAnnotation"},
                {"target": "~Foo|Foo>_T_4", "class": "firrtl.transforms.DontTouchAnnotation"},
                {"target": "~Foo|Foo>_T_5", "class": "firrtl.transforms.DontTouchAnnotation"},
                {"target": "~Foo|Foo>_T_6", "class": "firrtl.transforms.DontTouchAnnotation"},
                {"target": "~Foo|Foo>_T_7", "class": "firrtl.transforms.DontTouchAnnotation"},
                {"target": "~Foo|Foo>_T_8", "class": "firrtl.transforms.DontTouchAnnotation"}]]
  module Bar:
    skip
  module Foo:
    input reset : UInt<1>
    input clock : Clock

    ; CHECK: %_T_0 = firrtl.wire  {annotations =
    ; CHECK-SAME: {class = "firrtl.transforms.DontTouchAnnotation"}
    wire _T_0 : UInt<1>
    ; CHECK: %_T_1 = firrtl.node %_T_0  {annotations =
    ; CHECK-SAME: {class = "firrtl.transforms.DontTouchAnnotation"}
    node _T_1 = _T_0
    ; CHECK: %_T_2 = firrtl.reg %clock  {annotations =
    ; CHECK-SAME: {class = "firrtl.transforms.DontTouchAnnotation"}
    reg _T_2 : UInt<1>, clock
    ; CHECK: %_T_3 = firrtl.regreset %clock, %reset, %c0_ui4  {annotations =
    ; CHECK-SAME: {class = "firrtl.transforms.DontTouchAnnotation"}
    reg _T_3 : UInt<4>, clock with :
      reset => (reset, UInt<4>("h0"))
    ; CHECK: %_T_4 = firrtl.smem Undefined  {annotations =
    ; CHECK-SAME: {class = "firrtl.transforms.DontTouchAnnotation"}
    smem _T_4 : UInt<1>[9] [256]
    ; CHECK: %_T_5 = firrtl.cmem  {annotations = [
    ; CHECK-SAME: {class = "firrtl.transforms.DontTouchAnnotation"}
    cmem _T_5 : UInt<1>[9] [256]
    ; CHECK: %_T_6 = firrtl.memoryport Infer %_T_5, %reset, %clock {annotations =
    ; CHECK-SAME: {class = "firrtl.transforms.DontTouchAnnotation"}
    infer mport _T_6 = _T_5[reset], clock
    ; CHECK: firrtl.instance @Bar  {annotations =
    ; CHECK-SAME: {class = "firrtl.transforms.DontTouchAnnotation"}
    inst _T_7 of Bar
    ; CHECK: firrtl.mem Undefined  {annotations =
    ; CHECK_SAME: {class = "firrtl.transforms.DontTouchAnnotation"}
    mem _T_8 :
        data-type => UInt<4>
        depth => 8
        writer => w
        read-latency => 0
        write-latency => 1
        read-under-write => undefined

; // -----

; Test that an annotated, anonymous node is preserved if annotated.  Normally,
; the FIRRTL parser will aggressively eliminate these.
circuit AnnotationsBlockNodePruning: %[[
  {"a": null, "target": "~AnnotationsBlockNodePruning|AnnotationsBlockNodePruning>_T"}
]]
  module AnnotationsBlockNodePruning:
    input a: UInt<1>
    node _T = not(a)

    ; CHECK-LABEL: firrtl.module @AnnotationsBlockNodePruning
    ; CHECK: firrtl.node

; // -----

; --------------------------------------------------------------------------------
; SiFive-custom annotations related to the GrandCentral utility.  These
; annotations do not conform to standard SingleTarget or NoTarget format and
; need to be manually split up.
; --------------------------------------------------------------------------------

; Test sifive.enterprise.grandcentral.DataTapsAnnotation with all possible
; variants of DataTapKeys.
circuit GCTDataTap : %[
[
  {
    "class": "sifive.enterprise.grandcentral.DataTapsAnnotation",
    "blackBox": "~GCTDataTap|DataTap",
    "keys": [
      {
        "class": "sifive.enterprise.grandcentral.ReferenceDataTapKey",
        "source": "~GCTDataTap|GCTDataTap>r",
        "portName": "~GCTDataTap|DataTap>_0"
      },
      {
        "class": "sifive.enterprise.grandcentral.ReferenceDataTapKey",
        "source": "~GCTDataTap|GCTDataTap>r",
        "portName": "~GCTDataTap|DataTap>_1[0]"
      },
      {
        "class": "sifive.enterprise.grandcentral.ReferenceDataTapKey",
        "source": "~GCTDataTap|GCTDataTap>w.a",
        "portName": "~GCTDataTap|DataTap>_2"
      },
      {
        "class": "sifive.enterprise.grandcentral.ReferenceDataTapKey",
        "source": "~GCTDataTap|GCTDataTap>w.a",
        "portName": "~GCTDataTap|DataTap>_3[0]"
      },
      {
        "class":"sifive.enterprise.grandcentral.DataTapModuleSignalKey",
        "module":"~GCTDataTap|BlackBox",
        "internalPath":"baz.qux",
        "portName":"~GCTDataTap|DataTap>_4"
      },
      {
        "class":"sifive.enterprise.grandcentral.DataTapModuleSignalKey",
        "module":"~GCTDataTap|BlackBox",
        "internalPath":"baz.quz",
        "portName":"~GCTDataTap|DataTap>_5[0]"
      },
      {
        "class":"sifive.enterprise.grandcentral.DeletedDataTapKey",
        "portName":"~GCTDataTap|DataTap>_6"
      },
      {
        "class":"sifive.enterprise.grandcentral.DeletedDataTapKey",
        "portName":"~GCTDataTap|DataTap>_7[0]"
      },
      {
        "class":"sifive.enterprise.grandcentral.LiteralDataTapKey",
        "literal":"UInt<16>(\"h2a\")",
        "portName":"~GCTDataTap|DataTap>_8"
      },
      {
        "class":"sifive.enterprise.grandcentral.LiteralDataTapKey",
        "literal":"UInt<16>(\"h2a\")",
        "portName":"~GCTDataTap|DataTap>_9[0]"
      }
    ]
  },
  {
    "unrelatedAnnotation": null
  }
]]
  extmodule DataTap :
    output _0 : UInt<1>
    output _1 : UInt<1>[1]
    output _2 : UInt<1>
    output _3 : UInt<1>[1]
    output _4 : UInt<1>
    output _5 : UInt<1>[1]
    output _6 : UInt<1>
    output _7 : UInt<1>[1]
    output _8 : UInt<1>
    output _9 : UInt<1>[1]

    defname = DataTap

  extmodule BlackBox:
    defname = BlackBox

  module GCTDataTap :
    input clock : Clock
    input reset : UInt<1>
    input a : UInt<1>
    output b : UInt<1>

    reg r : UInt<1>, clock
    wire w : {a: UInt<1>}
    inst DataTap of DataTap
    inst BlackBox of BlackBox

    ; CHECK-LABEL: firrtl.circuit "GCTDataTap"
    ; CHECK-SAME: annotations = [{unrelatedAnnotation}]
    ; CHECK: firrtl.extmodule @DataTap
    ; CHECK-SAME: %_0: !firrtl.uint<1> {firrtl.annotations =
    ; CHECK-SAME:   {class = "firrtl.transforms.DontTouchAnnotation"}
    ; CHECK-SAME:   {class = "sifive.enterprise.grandcentral.ReferenceDataTapKey",
    ; CHECK-SAME:    id = [[ID:[0-9]+]] : i64,
    ; CHECK-SAME:    portID = [[PORT_ID_0:[0-9]+]] : i64,
    ; CHECK-SAME:    type = "portName"}
    ; CHECK-SAME: %_1: !firrtl.vector<uint<1>, 1> {firrtl.annotations
    ; CHECK-SAME:   #firrtl.subAnno<fieldID = 1,
    ; CHECK-SAME:     {class = "firrtl.transforms.DontTouchAnnotation"}>
    ; CHECK-SAME:   #firrtl.subAnno<fieldID = 1,
    ; CHECK-SAME:     {class = "sifive.enterprise.grandcentral.ReferenceDataTapKey",
    ; CHECK-SAME:      id = [[ID]] : i64,
    ; CHECK-SAME:      portID = [[PORT_ID_1:[0-9]+]] : i64,
    ; CHECK-SAME:      type = "portName"}>
    ; CHECK-SAME: %_2: !firrtl.uint<1> {firrtl.annotations =
    ; CHECK-SAME:   {class = "firrtl.transforms.DontTouchAnnotation"}
    ; CHECK-SAME:   {class = "sifive.enterprise.grandcentral.ReferenceDataTapKey",
    ; CHECK-SAME:    id = [[ID]] : i64,
    ; CHECK-SAME:    portID = [[PORT_ID_2:[0-9]+]] : i64,
    ; CHECK-SAME:    type = "portName"}
    ; CHECK-SAME: %_3: !firrtl.vector<uint<1>, 1> {firrtl.annotations =
    ; CHECK-SAME:   #firrtl.subAnno<fieldID = 1,
    ; CHECK-SAME:     {class = "firrtl.transforms.DontTouchAnnotation"}>
    ; CHECK-SAME:   #firrtl.subAnno<fieldID = 1,
    ; CHECK-SAME:     {class = "sifive.enterprise.grandcentral.ReferenceDataTapKey",
    ; CHECK-SAME:      id = [[ID]] : i64,
    ; CHECK-SAME:      portID = [[PORT_ID_3:[0-9]+]] : i64,
    ; CHECK-SAME:      type = "portName"}>
    ; CHECK-SAME: %_4: !firrtl.uint<1> {firrtl.annotations =
    ; CHECK-SAME:   {class = "firrtl.transforms.DontTouchAnnotation"}
    ; CHECK-SAME:   {class = "sifive.enterprise.grandcentral.DataTapModuleSignalKey",
    ; CHECK-SAME:    id = [[ID]] : i64,
    ; CHECK-SAME:    portID = [[PORT_ID_4:[0-9]+]] : i64}
    ; CHECK-SAME: %_5: !firrtl.vector<uint<1>, 1> {firrtl.annotations =
    ; CHECK-SAME:   #firrtl.subAnno<fieldID = 1,
    ; CHECK-SAME:     {class = "firrtl.transforms.DontTouchAnnotation"}>
    ; CHECK-SAME:   #firrtl.subAnno<fieldID = 1,
    ; CHECK-SAME:     {class = "sifive.enterprise.grandcentral.DataTapModuleSignalKey",
    ; CHECK-SAME:      id = [[ID]] : i64,
    ; CHECK-SAME:      portID = [[PORT_ID_5:[0-9]+]] : i64}>
    ; CHECK-SAME: %_6: !firrtl.uint<1> {firrtl.annotations = [
    ; CHECK-SAME:   {class = "firrtl.transforms.DontTouchAnnotation"}
    ; CHECK-SAME:   {class = "sifive.enterprise.grandcentral.DeletedDataTapKey",
    ; CHECK-SAME:    id = [[ID]] : i64}
    ; CHECK-SAME: %_7: !firrtl.vector<uint<1>, 1> {firrtl.annotations =
    ; CHECK-SAME:   #firrtl.subAnno<fieldID = 1,
    ; CHECK-SAME:     {class = "firrtl.transforms.DontTouchAnnotation"}>
    ; CHECK-SAME:   #firrtl.subAnno<fieldID = 1,
    ; CHECK-SAME:     {class = "sifive.enterprise.grandcentral.DeletedDataTapKey",
    ; CHECK-SAME:      id = [[ID]] : i64}>
    ; CHECK-SAME: %_8: !firrtl.uint<1> {firrtl.annotations = [
    ; CHECK-SAME:   {class = "firrtl.transforms.DontTouchAnnotation"}
    ; CHECK-SAME:   {class = "sifive.enterprise.grandcentral.LiteralDataTapKey",
    ; CHECK-SAME:    literal = "UInt<16>(\22h2a\22)"}
    ; CHECK-SAME: %_9: !firrtl.vector<uint<1>, 1> {firrtl.annotations =
    ; CHECK-SAME:   #firrtl.subAnno<fieldID = 1,
    ; CHECK-SAME:     {class = "firrtl.transforms.DontTouchAnnotation"}>
    ; CHECK-SAME:     {class = "sifive.enterprise.grandcentral.LiteralDataTapKey",
    ; CHECK-SAME:      literal = "UInt<16>(\22h2a\22)"}
    ; CHECK-SAME: annotations = [
    ; CHECK-SAME:   {class = "sifive.enterprise.grandcentral.DataTapsAnnotation"},
    ; CHECK-SAME:   {class = "firrtl.transforms.DontTouchAnnotation"}]

    ; CHECK: firrtl.extmodule @BlackBox
    ; CHECK-SAME: annotations = [
    ; CHECK-SAME:   {class = "sifive.enterprise.grandcentral.DataTapModuleSignalKey",
    ; CHECK-SAME:    id = [[ID]] : i64,
    ; CHECK-SAME:    internalPath = "baz.qux",
    ; CHECK-SAME:    portID = [[PORT_ID_4]] : i64}
    ; CHECK-SAME:   {class = "firrtl.transforms.DontTouchAnnotation"}
    ; CHECK-SAME:   {class = "sifive.enterprise.grandcentral.DataTapModuleSignalKey",
    ; CHECK-SAME:    id = [[ID]] : i64,
    ; CHECK-SAME:    internalPath = "baz.quz",
    ; CHECK-SAME:    portID = [[PORT_ID_5]] : i64}

    ; CHECK: firrtl.module @GCTDataTap
    ; CHECK: firrtl.reg
    ; CHECk-SAME: annotations =
    ; CHECK-SAME:   {class = "sifive.enterprise.grandcentral.ReferenceDataTapKey",
    ; CHECK-SAME:    id = [[ID]] : i64,
    ; CHECK-SAME:    portID = [[PORT_ID_0]] : i64,
    ; CHECK-SAME:    type = "source"}
    ; CHECK-SAME:   {class = "firrtl.transforms.DontTouchAnnotation"}

    ; CHECK: firrtl.wire
    ; CHECK-SAME: annotations =
    ; CHECK-SAME:   #firrtl.subAnno<fieldID = 1,
    ; CHECK-SAME:     {class = "sifive.enterprise.grandcentral.ReferenceDataTapKey",
    ; CHECK-SAME:      id = [[ID]] : i64,
    ; CHECK-SAME:      portID = [[PORT_ID_2]] : i64,
    ; CHECK-SAME:      type = "source"}>
    ; CHECK-SAME:   #firrtl.subAnno<fieldID = 1,
    ; CHECK-SAME:     {class = "firrtl.transforms.DontTouchAnnotation"}>
    ; CHECK-SAME:   #firrtl.subAnno<fieldID = 1,
    ; CHECK-SAME:     {class = "sifive.enterprise.grandcentral.ReferenceDataTapKey",
    ; CHECK-SAME:      id = [[ID]] : i64,
    ; CHECK-SAME:      portID = [[PORT_ID_3]] : i64,
    ; CHECK-SAME:      type = "source"}>

; // -----

; Test sifive.enterprise.grandcentral.MemTapAnnotation
circuit GCTMemTap : %[
[
  {
    "class":"sifive.enterprise.grandcentral.MemTapAnnotation",
    "taps":[
      "GCTMemTap.MemTap.mem[0]",
      "GCTMemTap.MemTap.mem[1]"
    ],
    "source":"~GCTMemTap|GCTMemTap>mem"
  },
  {
    "unrelatedAnnotation": null
  }
]]
  extmodule MemTap :
    output mem : UInt<1>[2]

    defname = MemTap

  module GCTMemTap :
    input clock : Clock
    input reset : UInt<1>

    cmem mem : UInt<1>[2]
    inst MemTap of MemTap
    MemTap.mem is invalid
    wire memTap : UInt<1>[2]
    memTap[0] <= MemTap.mem[0]
    memTap[1] <= MemTap.mem[1]

    ; CHECK-LABEL: firrtl.circuit "GCTMemTap"
    ; CHECK-SAME: annotations = [{unrelatedAnnotation}]
    ; CHECK: firrtl.extmodule @MemTap
    ; CHECK-SAME: %mem: [[A:.+]] {firrtl.annotations =
    ; CHECK-SAME:   #firrtl.subAnno<fieldID = 1,
    ; CHECK-SAME:     {class = "sifive.enterprise.grandcentral.MemTapAnnotation",
    ; CHECK-SAME:      id = [[ID:[0-9]+]] : i64}>
    ; CHECK-SAME:   #firrtl.subAnno<fieldID = 2,
    ; CHECK-SAME:     {class = "sifive.enterprise.grandcentral.MemTapAnnotation",
    ; CHECK-SAME:      id = [[ID]] : i64}>
    ; CHECK: firrtl.module @GCTMemTap
    ; CHECK: %mem = firrtl.cmem
    ; CHECK-SAME: annotations = [
    ; CHECK-SAME:   {class = "sifive.enterprise.grandcentral.MemTapAnnotation",
    ; CHECK-SAME:    id = [[ID]] : i64}]

; // -----

; Test sifive.enterprise.grandcentral.ViewAnnotation
circuit GCTInterface : %[
[
  {
    "class": "sifive.enterprise.grandcentral.GrandCentralView$SerializedViewAnnotation",
    "name": "view",
    "companion": "~GCTInterface|view_companion",
    "parent": "~GCTInterface|GCTInterface",
    "view": "{\"class\":\"sifive.enterprise.grandcentral.AugmentedBundleType\",\"defName\":\"ViewName\",\"elements\":[{\"name\":\"register\",\"description\":\"the register in GCTInterface\",\"tpe\":{\"class\":\"sifive.enterprise.grandcentral.AugmentedBundleType\",\"defName\":\"register\",\"elements\":[{\"name\":\"_2\",\"tpe\":{\"class\":\"sifive.enterprise.grandcentral.AugmentedVectorType\",\"elements\":[{\"class\":\"sifive.enterprise.grandcentral.AugmentedGroundType\",\"ref\":{\"circuit\":\"GCTInterface\",\"module\":\"GCTInterface\",\"path\":[],\"ref\":\"r\",\"component\":[{\"class\":\"firrtl.annotations.TargetToken$Field\",\"value\":\"_2\"},{\"class\":\"firrtl.annotations.TargetToken$Index\",\"value\":0}]},\"tpe\":{\"class\":\"sifive.enterprise.grandcentral.GrandCentralView$UnknownGroundType$\"}},{\"class\":\"sifive.enterprise.grandcentral.AugmentedGroundType\",\"ref\":{\"circuit\":\"GCTInterface\",\"module\":\"GCTInterface\",\"path\":[],\"ref\":\"r\",\"component\":[{\"class\":\"firrtl.annotations.TargetToken$Field\",\"value\":\"_2\"},{\"class\":\"firrtl.annotations.TargetToken$Index\",\"value\":1}]},\"tpe\":{\"class\":\"sifive.enterprise.grandcentral.GrandCentralView$UnknownGroundType$\"}}]}},{\"name\":\"_0\",\"tpe\":{\"class\":\"sifive.enterprise.grandcentral.AugmentedBundleType\",\"defName\":\"_0\",\"elements\":[{\"name\":\"_1\",\"tpe\":{\"class\":\"sifive.enterprise.grandcentral.AugmentedGroundType\",\"ref\":{\"circuit\":\"GCTInterface\",\"module\":\"GCTInterface\",\"path\":[],\"ref\":\"r\",\"component\":[{\"class\":\"firrtl.annotations.TargetToken$Field\",\"value\":\"_0\"},{\"class\":\"firrtl.annotations.TargetToken$Field\",\"value\":\"_1\"}]},\"tpe\":{\"class\":\"sifive.enterprise.grandcentral.GrandCentralView$UnknownGroundType$\"}}},{\"name\":\"_0\",\"tpe\":{\"class\":\"sifive.enterprise.grandcentral.AugmentedGroundType\",\"ref\":{\"circuit\":\"GCTInterface\",\"module\":\"GCTInterface\",\"path\":[],\"ref\":\"r\",\"component\":[{\"class\":\"firrtl.annotations.TargetToken$Field\",\"value\":\"_0\"},{\"class\":\"firrtl.annotations.TargetToken$Field\",\"value\":\"_0\"}]},\"tpe\":{\"class\":\"sifive.enterprise.grandcentral.GrandCentralView$UnknownGroundType$\"}}}]}}]}},{\"name\":\"port\",\"description\":\"the port 'a' in GCTInterface\",\"tpe\":{\"class\":\"sifive.enterprise.grandcentral.AugmentedGroundType\",\"ref\":{\"circuit\":\"GCTInterface\",\"module\":\"GCTInterface\",\"path\":[],\"ref\":\"a\",\"component\":[]},\"tpe\":{\"class\":\"sifive.enterprise.grandcentral.GrandCentralView$UnknownGroundType$\"}}}]}"
  },
  {
    "unrelatedAnnotation": null
  }
]
]
  module view_companion:
    skip
  module GCTInterface :
    input clock : Clock
    input reset : UInt<1>
    input a : UInt<1>

    reg r : {_0 : {_0 : UInt<1>, _1 : UInt<1>}, _2 : UInt<1>[2]}, clock

    inst view_companion of view_companion

    ; CHECK-LABEL: firrtl.circuit "GCTInterface"

    ; The interface definitions should show up as circuit annotations.
    ; CHECK-SAME: annotations
    ; CHECK-SAME: {class = "sifive.enterprise.grandcentral.AugmentedBundleType",
    ; CHECK-SAME:   defName = "_0",
    ; CHECK-SAME:   elements = [
    ; CHECK-SAME:     {name = "_1",
    ; CHECK-SAME:      tpe = "sifive.enterprise.grandcentral.AugmentedGroundType"},
    ; CHECK-SAME:     {name = "_0",
    ; CHECK-SAME:      tpe = "sifive.enterprise.grandcentral.AugmentedGroundType"}]}
    ; CHECK-SAME: {class = "sifive.enterprise.grandcentral.AugmentedBundleType",
    ; CHECK-SAME:   defName = "register",
    ; CHECK-SAME:   elements = [
    ; CHECK-SAME:     {name = "_2",
    ; CHECK-SAME:      tpe = "sifive.enterprise.grandcentral.AugmentedVectorType"},
    ; CHECK-SAME:     {name = "_0",
    ; CHECK-SAME:      tpe = "sifive.enterprise.grandcentral.AugmentedBundleType"}]}
    ; CHECK-SAME: {class = "sifive.enterprise.grandcentral.AugmentedBundleType",
    ; CHECK-SAME:   defName = "ViewName",
    ; CHECK_SAME:   elements = [
    ; CHECK-SAME:     {description = "the register in GCTInterface",
    ; CHECK-SAME:      name = "register",
    ; CHECK-SAME:      tpe = "sifive.enterprise.grandcentral.AugmentedBundleType"},
    ; CHECK-SAME:     {description = "the port 'a' in GCTInterface",
    ; CHECK-SAME:      name = "port",
    ; CHECK-SAME:      tpe = "sifive.enterprise.grandcentral.AugmentedGroundType"}]}
    ; CHECK-SAME: {unrelatedAnnotation}

    ; The companion should be marked.
    ; CHECK: firrtl.module @view_companion
    ; CHECK-SAME: annotations
    ; CHECK-SAME: {class = "sifive.enterprise.grandcentral.ViewAnnotation",
    ; CHECK-SAME:  id = [[ID:.+]] : i64,
    ; CHECK-SAME:  type = "companion"}

    ; The parent should be annotated. Additionally, this example has all the
    ; members of the interface inside the parent.  Both port "a" and register
    ; "r" should be annotated.
    ; CHECK: firrtl.module @GCTInterface
    ; CHECK-SAME: %a: [[TYPE:.+]] {firrtl.annotations = [
    ; CHECK-SAME:   #firrtl.subAnno<fieldID = 0, {
    ; CHECK-SAME:     class = "sifive.enterprise.grandcentral.AugmentedGroundType",
    ; CHECK-SAME:     defName = "ViewName",
    ; CHECK-SAME:     name = "port"}>,
    ; CHECK-SAME:   #firrtl.subAnno<fieldID = 0, {
    ; CHECK-SAME:     class = "firrtl.transforms.DontTouchAnnotation"}>]}
    ; CHECK-SAME: annotations = [
    ; CHECK-SAME:   {class = "sifive.enterprise.grandcentral.ViewAnnotation",
    ; CHECK-SAME:    defName = "ViewName",
    ; CHECK-SAME:    id = [[ID]] : i64,
    ; CHECK-SAME:    name = "view",
    ; CHECK-SAME:    type = "parent"}]
    ; CHECK: firrtl.reg
    ; CHECK-SAME: annotations
    ; CHECK-SAME: #firrtl.subAnno<fieldID = 5,
    ; CHECK-SAME:   {class = "sifive.enterprise.grandcentral.AugmentedGroundType",
    ; CHECK-SAME:    defName = "register",
    ; CHECK-SAME:    name = "_2"}>
    ; CHECK-SAME: #firrtl.subAnno<fieldID = 6,
    ; CHECK-SAME:   {class = "sifive.enterprise.grandcentral.AugmentedGroundType",
    ; CHECK-SAME:    defName = "register",
    ; CHECK-SAME:    name = "_2"}>
    ; CHECK-SAME: #firrtl.subAnno<fieldID = 3,
    ; CHECK-SAME:    {class = "sifive.enterprise.grandcentral.AugmentedGroundType",
    ; CHECK-SAME:     defName = "_0",
    ; CHECK-SAME:     name = "_1"}>
    ; CHECK-SAME: #firrtl.subAnno<fieldID = 2,
    ; CHECK-SAME:    {class = "sifive.enterprise.grandcentral.AugmentedGroundType",
    ; CHECK-SAME:     defName = "_0",
    ; CHECK-SAME:     name = "_0"}>

; // -----

; Test weird Grand Central AugmentedTypes which do not have a mapping in the
; Verilog.  This test is primarily making sure that these don't error.

circuit Foo : %[[
{
  "class": "sifive.enterprise.grandcentral.GrandCentralView$SerializedViewAnnotation",
  "name": "Bar",
  "companion": "~Foo|Bar_companion",
  "parent": "~Foo|Foo",
  "view": {
    "class": "sifive.enterprise.grandcentral.AugmentedBundleType",
    "defName": "View",
    "elements": [
      {
        "name": "string",
        "description": "a string",
        "tpe": {
          "class": "sifive.enterprise.grandcentral.AugmentedStringType",
          "value": "hello"
        }
      },
      {
        "name": "boolean",
        "description": "a boolean",
        "tpe": {
          "class": "sifive.enterprise.grandcentral.AugmentedBooleanType",
          "value": false
        }
      },
      {
        "name": "integer",
        "description": "an integer",
        "tpe": {
          "class": "sifive.enterprise.grandcentral.AugmentedIntegerType",
          "value": 42
        }
      },
      {
        "name": "double",
        "description": "a double",
        "tpe": {
          "class": "sifive.enterprise.grandcentral.AugmentedDoubleType",
          "value": 3.14
        }
      }
    ]
  }
}
]]
  extmodule Bar_companion :

  module Foo :
    inst Bar_companion of Bar_companion

    ; CHECK-LABEL: firrtl.circuit "Foo"
    ; CHECK-SAME: annotations = [{class = "[[_:.+]]AugmentedBundleType", [[_:.+]] elements = [{
    ; CHECK-SAME: "sifive.enterprise.grandcentral.AugmentedStringType"
    ; CHECK-SAME: "sifive.enterprise.grandcentral.AugmentedBooleanType"
    ; CHECK-SAME: "sifive.enterprise.grandcentral.AugmentedIntegerType"
    ; CHECK-SAME: "sifive.enterprise.grandcentral.AugmentedDoubleType"<|MERGE_RESOLUTION|>--- conflicted
+++ resolved
@@ -299,13 +299,9 @@
     reg bar: {baz: UInt<1>, qux: UInt<1>}[2], clock
 
     ; CHECK-LABEL: module {
-<<<<<<< HEAD
-    ; CHECK: %bar = firrtl.reg %clock  {annotations = [#firrtl.subAnno<fieldID = [1, 3], {one}>, #firrtl.subAnno<fieldID = [5, 5], {two}>]} : !firrtl.vector<bundle<baz: uint<1>, qux: uint<1>>, 2>
-=======
     ; CHECK: %bar = firrtl.reg %clock  {annotations =
     ; CHECK-SAME: #firrtl.subAnno<fieldID = 1, {one}>
     ; CHECK-SAME: #firrtl.subAnno<fieldID = 5, {two}>
->>>>>>> ff3183aa
 
 ; // -----
 
