// RUN: circt-opt %s -split-input-file -verify-diagnostics

firrtl.circuit "X" {

firrtl.module @X(in %b : !firrtl.unknowntype) {
  // expected-error @-1 {{unknown firrtl type}}
}

}

// -----

firrtl.circuit "X" {

firrtl.module @X(in %b : !firrtl.uint<32>, in %d : !firrtl.uint<16>, in %out : !firrtl.uint) {
  // expected-error @+1 {{'firrtl.add' op expected 2 operands, but found 3}}
  %3 = "firrtl.add"(%b, %d, %out) : (!firrtl.uint<32>, !firrtl.uint<16>, !firrtl.uint) -> !firrtl.uint<32>
}

}

// -----

// expected-error @+1 {{'firrtl.circuit' op must contain one module that matches main name 'MyCircuit'}}
firrtl.circuit "MyCircuit" {

"firrtl.module"() ( {
}) { type = () -> ()} : () -> ()

}

// -----


// expected-error @+1 {{'firrtl.module' op expects parent op 'firrtl.circuit'}}
firrtl.module @X() {}

// -----

// expected-error @+1 {{'firrtl.circuit' op must contain one module that matches main name 'Foo'}}
firrtl.circuit "Foo" {

firrtl.module @Bar() {}

}

// -----

// expected-error @+1 {{'firrtl.circuit' op must have a non-empty name}}
firrtl.circuit "" {
}

// -----

firrtl.circuit "Foo" {
firrtl.module @Foo() {
  // expected-error @+1 {{invalid kind of type specified}}
  firrtl.constant 100 : !firrtl.bundle<>
}
}

// -----

firrtl.circuit "Foo" {
firrtl.module @Foo() {
  // expected-error @+1 {{constant too large for result type}}
  firrtl.constant 100 : !firrtl.uint<4>
}
}

// -----

firrtl.circuit "Foo" {
firrtl.module @Foo() {
  // expected-error @+1 {{constant too large for result type}}
  firrtl.constant -100 : !firrtl.sint<4>
}
}

// -----

firrtl.circuit "Foo" {
firrtl.module @Foo() {
  // expected-error @+1 {{special constants can only be 0 or 1}}
  firrtl.specialconstant 2 : !firrtl.clock
}
}

// -----

firrtl.circuit "Foo" {
firrtl.module @Foo() {
  // expected-error @+1 {{special constants can only be 0 or 1}}
  firrtl.specialconstant 2 : !firrtl.reset
}
}

// -----

firrtl.circuit "Foo" {
firrtl.module @Foo() {
  // expected-error @+1 {{special constants can only be 0 or 1}}
  firrtl.specialconstant 2 : !firrtl.asyncreset
}
}

// -----

firrtl.circuit "Foo" {
<<<<<<< HEAD
  firrtl.module @Foo(in %clk: !firrtl.uint<1>, in %reset: !firrtl.uint<1>) {
    // expected-error @+1 {{use of value '%clk' expects different type than prior uses: '!firrtl.clock' vs '!firrtl.uint<1>'}}
    %a = firrtl.reg %clk {name = "a"} : !firrtl.uint<1>
    // expected-note @-3 {{prior use here}}
  }
}

// -----

firrtl.circuit "Foo" {
  firrtl.module @Foo(in %clk: !firrtl.uint<1>, in %reset: !firrtl.uint<1>) {
    %zero = firrtl.constant 0 : !firrtl.uint<1>
    // expected-error @+1 {{'firrtl.regreset' op operand #0 must be clock, but got '!firrtl.uint<1>'}}
    %a = firrtl.regreset %clk, %reset, %zero {name = "a"} : (!firrtl.uint<1>, !firrtl.uint<1>, !firrtl.uint<1>) -> !firrtl.uint<1>
  }
}

// -----

firrtl.circuit "Foo" {
=======
>>>>>>> d6dcf37f
  firrtl.module @Foo(in %clk: !firrtl.clock, in %reset: !firrtl.uint<2>) {
    %zero = firrtl.constant 0 : !firrtl.uint<1>
    // expected-error @+1 {{'firrtl.regreset' op operand #1 must be Reset, but got '!firrtl.uint<2>'}}
    %a = firrtl.regreset %clk, %reset, %zero {name = "a"} : !firrtl.uint<2>, !firrtl.uint<1>, !firrtl.uint<1>
  }
}

// -----

firrtl.circuit "Foo" {
  firrtl.module @Foo() {
  // expected-error @+1 {{'firrtl.mem' op attribute 'writeLatency' failed to satisfy constraint: 32-bit signless integer attribute whose minimum value is 1}}
    %m = firrtl.mem Undefined {depth = 32 : i64, name = "m", readLatency = 0 : i32, writeLatency = 0 : i32} : !firrtl.bundle<>
  }
}

// -----

firrtl.circuit "Foo" {

  // expected-error @+1 {{'firrtl.extmodule' op attribute 'defname' with value "Bar" conflicts with the name of another module in the circuit}}
  firrtl.extmodule @Foo() attributes { defname = "Bar" }
  // expected-note @+1 {{previous module declared here}}
  firrtl.module @Bar() {}
  // Allow an extmodule to conflict with its own symbol name
  firrtl.extmodule @Baz() attributes { defname = "Baz" }

}

// -----

firrtl.circuit "Foo" {

  // expected-note @+1 {{previous extmodule definition occurred here}}
  firrtl.extmodule @Foo(in %a : !firrtl.uint<1>) attributes { defname = "Foo" }
  // expected-error @+1 {{'firrtl.extmodule' op with 'defname' attribute "Foo" has 0 ports which is different from a previously defined extmodule with the same 'defname' which has 1 ports}}
  firrtl.extmodule @Bar() attributes { defname = "Foo" }

}

// -----

firrtl.circuit "Foo" {

  // expected-note @+1 {{previous extmodule definition occurred here}}
  firrtl.extmodule @Foo(in %a : !firrtl.uint<1>) attributes { defname = "Foo" }
  // expected-error @+1 {{'firrtl.extmodule' op with 'defname' attribute "Foo" has a port with name "b" which does not match the name of the port in the same position of a previously defined extmodule with the same 'defname', expected port to have name "a"}}
  firrtl.extmodule @Foo_(in %b : !firrtl.uint<1>) attributes { defname = "Foo" }

}

// -----

firrtl.circuit "Foo" {

  firrtl.extmodule @Foo(in %a : !firrtl.uint<2>) attributes { defname = "Foo", parameters = { width = 2 : i32 } }
  // expected-note @+1 {{previous extmodule definition occurred here}}
  firrtl.extmodule @Bar(in %a : !firrtl.uint<1>) attributes { defname = "Foo" }
  // expected-error @+1 {{'firrtl.extmodule' op with 'defname' attribute "Foo" has a port with name "a" which has a different type '!firrtl.uint<2>' which does not match the type of the port in the same position of a previously defined extmodule with the same 'defname', expected port to have type '!firrtl.uint<1>'}}
  firrtl.extmodule @Baz(in %a : !firrtl.uint<2>) attributes { defname = "Foo" }

}

// -----

firrtl.circuit "Foo" {

  // expected-note @+1 {{previous extmodule definition occurred here}}
  firrtl.extmodule @Foo(in %a : !firrtl.uint<1>) attributes { defname = "Foo" }
  // expected-error @+1 {{'firrtl.extmodule' op with 'defname' attribute "Foo" has a port with name "a" which has a different type '!firrtl.sint<1>' which does not match the type of the port in the same position of a previously defined extmodule with the same 'defname', expected port to have type '!firrtl.uint<1>'}}
  firrtl.extmodule @Foo_(in %a : !firrtl.sint<1>) attributes { defname = "Foo" }

}

// -----

firrtl.circuit "Foo" {

  // expected-note @+1 {{previous extmodule definition occurred here}}
  firrtl.extmodule @Foo(in %a : !firrtl.uint<2>) attributes { defname = "Foo", parameters = { width = 2 : i32 } }
  // expected-error @+1 {{'firrtl.extmodule' op with 'defname' attribute "Foo" has a port with name "a" which has a different type '!firrtl.sint' which does not match the type of the port in the same position of a previously defined extmodule with the same 'defname', expected port to have type '!firrtl.uint'}}
  firrtl.extmodule @Bar(in %a : !firrtl.sint<1>) attributes { defname = "Foo" }

}

// -----

firrtl.circuit "Foo" {

  // expected-error @+1 {{has unknown extmodule parameter value 'width' = @Foo}}
  firrtl.extmodule @Foo(in %a : !firrtl.uint<2>) attributes { defname = "Foo", parameters = { width = @Foo } }

}

// -----

firrtl.circuit "Foo" {

  firrtl.extmodule @Foo()
  // expected-error @+1 {{'firrtl.instance' op should be embedded in a 'firrtl.module'}}
  firrtl.instance @Foo {name = ""}

}

// -----

firrtl.circuit "Foo" {

  // expected-note @+1 {{containing module declared here}}
  firrtl.module @Foo() {
    // expected-error @+1 {{'firrtl.instance' op is a recursive instantiation of its containing module}}
    firrtl.instance @Foo {name = ""}
  }

}

// -----

firrtl.circuit "Foo" {

  // expected-note @+1 {{original module declared here}}
  firrtl.module @Callee(in %arg0: !firrtl.uint<1>) { }
  firrtl.module @Foo() {
    // expected-error @+1 {{'firrtl.instance' op result type for "arg0" must be '!firrtl.uint<1>', but got '!firrtl.uint<2>'}}
    %a = firrtl.instance @Callee {name = ""} : !firrtl.uint<2>
  }
}

// -----

firrtl.circuit "Foo" {

  // expected-note @+1 {{original module declared here}}
  firrtl.module @Callee(in %arg0: !firrtl.uint<1> ) { }
  firrtl.module @Foo() {
    // expected-error @+1 {{'firrtl.instance' op has a wrong number of results; expected 1 but got 0}}
    firrtl.instance @Callee {name = ""}
  }
}

// -----

firrtl.circuit "Foo" {

  // expected-note @+1 {{original module declared here}}
  firrtl.module @Callee(in %arg0: !firrtl.uint<1>, in %arg1: !firrtl.bundle<valid: uint<1>>) { }
  firrtl.module @Foo() {
    // expected-error @+1 {{'firrtl.instance' op result type for "arg1" must be '!firrtl.bundle<valid: uint<1>>', but got '!firrtl.bundle<valid: uint<2>>'}}
    %a:2 = firrtl.instance @Callee {name = ""}
    : !firrtl.uint<1>, !firrtl.bundle<valid: uint<2>>
  }
}

// -----

firrtl.circuit "X" {

firrtl.module @X(in %a : !firrtl.uint<4>) {
  // expected-error @+1 {{high must be equal or greater than low, but got high = 3, low = 4}}
  %0 = firrtl.bits %a 3 to 4 : (!firrtl.uint<4>) -> !firrtl.uint<2>
}

}

// -----

firrtl.circuit "X" {

firrtl.module @X(in %a : !firrtl.uint<4>) {
  // expected-error @+1 {{high must be smaller than the width of input, but got high = 4, width = 4}}
  %0 = firrtl.bits %a 4 to 3 : (!firrtl.uint<4>) -> !firrtl.uint<2>
}

}

// -----

firrtl.circuit "X" {

firrtl.module @X(in %a : !firrtl.uint<4>) {
  // expected-error @+1 {{'firrtl.bits' op inferred type(s) '!firrtl.uint<3>' are incompatible with return type(s) of operation '!firrtl.uint<2>'}}
  %0 = firrtl.bits %a 3 to 1 : (!firrtl.uint<4>) -> !firrtl.uint<2>
}

}

// -----

firrtl.circuit "BadPort" {
  // expected-error @+1 {{'firrtl.module' op all module ports must be firrtl types}}
  firrtl.module @BadPort(in %in1 : i1) {
  }
}

// -----

firrtl.circuit "BadPort" {
  firrtl.module @BadPort(in %a : !firrtl.uint<1>) {
    // expected-error @+1 {{'firrtl.attach' op operand #0 must be analog type, but got '!firrtl.uint<1>'}}
    firrtl.attach %a, %a : !firrtl.uint<1>, !firrtl.uint<1>
  }
}

// -----

firrtl.circuit "BadAdd" {
  firrtl.module @BadAdd(in %a : !firrtl.uint<1>) {
    // expected-error @+1 {{'firrtl.add' op inferred type(s) '!firrtl.uint<2>' are incompatible with return type(s) of operation '!firrtl.uint<1>'}}
    firrtl.add %a, %a : (!firrtl.uint<1>, !firrtl.uint<1>) -> !firrtl.uint<1>
  }
}

// -----

firrtl.circuit "StructCast" {
  firrtl.module @StructCast() {
    %a = firrtl.wire : !firrtl.bundle<valid: uint<1>, ready: uint<1>, data: uint<64>>
    // expected-error @+1 {{bundle and struct have different number of fields}}
    %b = firrtl.hwStructCast %a : (!firrtl.bundle<valid: uint<1>, ready: uint<1>, data: uint<64>>) -> (!hw.struct<valid: i1, ready: i1>)
  }
}

// -----

firrtl.circuit "StructCast2" {
  firrtl.module @StructCast2() {
    %a = firrtl.wire : !firrtl.bundle<valid: uint<1>>
    // expected-error @+1 {{field names don't match 'valid', 'yovalid'}}
    %b = firrtl.hwStructCast %a : (!firrtl.bundle<valid: uint<1>>) -> (!hw.struct<yovalid: i1>)
  }
}

// -----

firrtl.circuit "StructCast3" {
  firrtl.module @StructCast3() {
    %a = firrtl.wire : !firrtl.bundle<valid: uint<1>>
    // expected-error @+1 {{size of field 'valid' don't match 1, 2}}
    %b = firrtl.hwStructCast %a : (!firrtl.bundle<valid: uint<1>>) -> (!hw.struct<valid: i2>)
  }
}

// -----

firrtl.circuit "OutOfOrder" {
  firrtl.module @OutOfOrder(in %a: !firrtl.uint<32>) {
    // expected-error @+1 {{operand #0 does not dominate this use}}
    %0 = firrtl.add %1, %1 : (!firrtl.uint<33>, !firrtl.uint<33>) -> !firrtl.uint<34>
    // expected-note @+1 {{operand defined here}}
    %1 = firrtl.add %a, %a : (!firrtl.uint<32>, !firrtl.uint<32>) -> !firrtl.uint<33>
  }
}

// -----

firrtl.circuit "MemoryNegativeReadLatency" {
  firrtl.module @MemoryNegativeReadLatency() {
    // expected-error @+1 {{'firrtl.mem' op attribute 'readLatency' failed to satisfy constraint}}
    %memory_r = firrtl.mem Undefined {depth = 16 : i64, name = "memory", portNames = ["r", "rw", "w"], readLatency = -1 : i32, writeLatency = 1 : i32} : !firrtl.bundle<addr: uint<4>, en: uint<1>, clk: clock, data flip: uint<8>>
  }
}

// -----

firrtl.circuit "MemoryZeroWriteLatency" {
  firrtl.module @MemoryZeroWriteLatency() {
    // expected-error @+1 {{'firrtl.mem' op attribute 'writeLatency' failed to satisfy constraint}}
    %memory_r = firrtl.mem Undefined {depth = 16 : i64, name = "memory", portNames = ["r", "rw", "w"], readLatency = 0 : i32, writeLatency = 0 : i32} : !firrtl.bundle<addr: uint<4>, en: uint<1>, clk: clock, data flip: uint<8>>
  }
}

// -----

firrtl.circuit "MemoryZeroDepth" {
  firrtl.module @MemoryZeroDepth() {
    // expected-error @+1 {{'firrtl.mem' op attribute 'depth' failed to satisfy constraint}}
    %memory_r = firrtl.mem Undefined {depth = 0 : i64, name = "memory", portNames = ["r", "rw", "w"], readLatency = 0 : i32, writeLatency = 1 : i32} : !firrtl.bundle<addr: uint<4>, en: uint<1>, clk: clock, data flip: uint<8>>
  }
}

// -----

firrtl.circuit "MemoryBadPortType" {
  firrtl.module @MemoryBadPortType() {
    // expected-error @+1 {{'firrtl.mem' op has an invalid type on port "r" (expected '!firrtl.bundle<...>'}}
    %memory_r = firrtl.mem Undefined {depth = 16 : i64, name = "memory", portNames = ["r"], readLatency = 0 : i32, writeLatency = 1 : i32} : !firrtl.uint<1>
  }
}

// -----

firrtl.circuit "MemoryPortNamesCollide" {
  firrtl.module @MemoryPortNamesCollide() {
    // expected-error @+1 {{'firrtl.mem' op has non-unique port name "r"}}
    %memory_r, %memory_r_0 = firrtl.mem Undefined {depth = 16 : i64, name = "memory", portNames = ["r", "r"], readLatency = 0 : i32, writeLatency = 1 : i32} : !firrtl.bundle<addr: uint<4>, en: uint<1>, clk: clock, data flip: uint<8>>, !firrtl.bundle<addr: uint<4>, en: uint<1>, clk: clock, data flip: uint<8>>
  }
}

// -----

firrtl.circuit "MemoryUnexpectedNumberOfFields" {
  firrtl.module @MemoryUnexpectedNumberOfFields() {
    // expected-error @+1 {{'firrtl.mem' op has an invalid number of fields on port "r" (expected 4 for read, 5 for write, or 7 for read/write)}}
    %memory_r = firrtl.mem Undefined {depth = 16 : i64, name = "memory", portNames = ["r"], readLatency = 0 : i32, writeLatency = 1 : i32} : !firrtl.bundle<a: uint<1>>
  }
}

// -----

firrtl.circuit "MemoryMissingDataField" {
  firrtl.module @MemoryMissingDataField() {
    // expected-error @+1 {{'firrtl.mem' op has no data field on port "r" (expected to see "data" for a read or write port or "rdata" for a read/write port)}}
    %memory_r = firrtl.mem Undefined {depth = 16 : i64, name = "memory", portNames = ["r"], readLatency = 0 : i32, writeLatency = 1 : i32} : !firrtl.bundle<addr: uint<4>, en: uint<1>, clk: clock, rdata flip: uint<8>>
  }
}

// -----

firrtl.circuit "MemoryMissingDataField2" {
  firrtl.module @MemoryMissingDataField2() {
    // expected-error @+1 {{'firrtl.mem' op has no data field on port "rw" (expected to see "data" for a read or write port or "rdata" for a read/write port)}}
    %memory_rw = firrtl.mem Undefined {depth = 16 : i64, name = "memory2", portNames = ["rw"], readLatency = 0 : i32, writeLatency = 1 : i32} : !firrtl.bundle<addr: uint<4>, en: uint<1>, clk: clock, rdata flip: uint<8>, wmode: uint<1>, writedata: uint<8>, wmask: uint<1>>
  }
}

// -----

firrtl.circuit "MemoryDataNotPassive" {
  firrtl.module @MemoryDataNotPassive() {
    // expected-error @+1 {{'firrtl.mem' op has non-passive data type on port "r" (memory types must be passive)}}
    %memory_r = firrtl.mem Undefined {depth = 16 : i64, name = "memory", portNames = ["r"], readLatency = 0 : i32, writeLatency = 1 : i32} : !firrtl.bundle<addr: uint<4>, en: uint<1>, clk: clock, data flip: bundle<a flip: uint<8>, b: uint<8>>>
  }
}

// -----

firrtl.circuit "MemoryDataContainsAnalog" {
  firrtl.module @MemoryDataContainsAnalog() {
    // expected-error @+1 {{'firrtl.mem' op has a data type that contains an analog type on port "r" (memory types cannot contain analog types)}}
    %memory_r = firrtl.mem Undefined {depth = 16 : i64, name = "memory", portNames = ["r"], readLatency = 0 : i32, writeLatency = 1 : i32} : !firrtl.bundle<addr: uint<4>, en: uint<1>, clk: clock, data flip: bundle<a: uint<8>, b: analog<8>>>
  }
}

// -----

firrtl.circuit "MemoryPortInvalidReadKind" {
  firrtl.module @MemoryPortInvalidReadKind() {
    // expected-error @+1 {{'firrtl.mem' op has an invalid type for port "r" of determined kind "read" (expected '!firrtl.bundle<addr: uint<4>, en: uint<1>, clk: clock, data flip: uint<8>>', but got '!firrtl.bundle<BAD: uint<4>, en: uint<1>, clk: clock, data flip: uint<8>>')}}
    %memory_r= firrtl.mem Undefined {depth = 16 : i64, name = "memory", portNames = ["r"], readLatency = 0 : i32, writeLatency = 1 : i32} : !firrtl.bundle<BAD: uint<4>, en: uint<1>, clk: clock, data flip: uint<8>>
  }
}

// -----

firrtl.circuit "MemoryPortInvalidWriteKind" {
  firrtl.module @MemoryPortInvalidWriteKind() {
    // expected-error @+1 {{'firrtl.mem' op has an invalid type for port "w" of determined kind "write" (expected '!firrtl.bundle<addr: uint<4>, en: uint<1>, clk: clock, data: uint<8>, mask: uint<1>>', but got '!firrtl.bundle<addr: uint<4>, en: uint<1>, clk: clock, data: uint<8>, BAD: uint<1>>')}}
    %memory_r= firrtl.mem Undefined {depth = 16 : i64, name = "memory", portNames = ["w"], readLatency = 0 : i32, writeLatency = 1 : i32} : !firrtl.bundle<addr: uint<4>, en: uint<1>, clk: clock, data: uint<8>, BAD: uint<1>>
  }
}

// -----

firrtl.circuit "MemoryPortInvalidReadWriteKind" {
  firrtl.module @MemoryPortInvalidReadWriteKind() {
    // expected-error @+1 {{'firrtl.mem' op has an invalid type for port "rw" of determined kind "readwrite" (expected '!firrtl.bundle<addr: uint<4>, en: uint<1>, clk: clock, rdata flip: uint<8>, wmode: uint<1>, wdata: uint<8>, wmask: uint<1>>', but got '!firrtl.bundle<addr: uint<4>, en: uint<1>, clk: clock, rdata flip: uint<8>, wmode: uint<1>, wdata: uint<8>, BAD: uint<1>>')}}
    %memory_r= firrtl.mem Undefined {depth = 16 : i64, name = "memory", portNames = ["rw"], readLatency = 0 : i32, writeLatency = 1 : i32} : !firrtl.bundle<addr: uint<4>, en: uint<1>, clk: clock, rdata flip: uint<8>, wmode: uint<1>, wdata: uint<8>, BAD: uint<1>>
  }
}

// -----

firrtl.circuit "MemoryPortsWithDifferentTypes" {
  firrtl.module @MemoryPortsWithDifferentTypes() {
    // expected-error @+1 {{'firrtl.mem' op port "r1" has a different type than port "r0" (expected '!firrtl.uint<8>', but got '!firrtl.sint<8>')}}
    %memory_r0, %memory_r1 = firrtl.mem Undefined {depth = 16 : i64, name = "memory", portNames = ["r0", "r1"], readLatency = 0 : i32, writeLatency = 1 : i32} : !firrtl.bundle<addr: uint<4>, en: uint<1>, clk: clock, data flip: uint<8>>, !firrtl.bundle<addr: uint<4>, en: uint<1>, clk: clock, data flip: sint<8>>
  }
}

// -----

firrtl.circuit "SubfieldOpFieldError" {
  firrtl.module @SubfieldOpFieldError() {
    %w = firrtl.wire  : !firrtl.bundle<a: uint<2>, b: uint<2>>
    // expected-error @+1 {{subfield element index is greater than the number of fields}}
    %w_a = firrtl.subfield %w(2) : (!firrtl.bundle<a : uint<2>, b : uint<2>>) -> !firrtl.uint<2>
  }
}<|MERGE_RESOLUTION|>--- conflicted
+++ resolved
@@ -107,29 +107,6 @@
 // -----
 
 firrtl.circuit "Foo" {
-<<<<<<< HEAD
-  firrtl.module @Foo(in %clk: !firrtl.uint<1>, in %reset: !firrtl.uint<1>) {
-    // expected-error @+1 {{use of value '%clk' expects different type than prior uses: '!firrtl.clock' vs '!firrtl.uint<1>'}}
-    %a = firrtl.reg %clk {name = "a"} : !firrtl.uint<1>
-    // expected-note @-3 {{prior use here}}
-  }
-}
-
-// -----
-
-firrtl.circuit "Foo" {
-  firrtl.module @Foo(in %clk: !firrtl.uint<1>, in %reset: !firrtl.uint<1>) {
-    %zero = firrtl.constant 0 : !firrtl.uint<1>
-    // expected-error @+1 {{'firrtl.regreset' op operand #0 must be clock, but got '!firrtl.uint<1>'}}
-    %a = firrtl.regreset %clk, %reset, %zero {name = "a"} : (!firrtl.uint<1>, !firrtl.uint<1>, !firrtl.uint<1>) -> !firrtl.uint<1>
-  }
-}
-
-// -----
-
-firrtl.circuit "Foo" {
-=======
->>>>>>> d6dcf37f
   firrtl.module @Foo(in %clk: !firrtl.clock, in %reset: !firrtl.uint<2>) {
     %zero = firrtl.constant 0 : !firrtl.uint<1>
     // expected-error @+1 {{'firrtl.regreset' op operand #1 must be Reset, but got '!firrtl.uint<2>'}}
